package janitor

import (
	"testing"

	corev1 "k8s.io/api/core/v1"
	"k8s.io/apimachinery/pkg/runtime"
	"k8s.io/apimachinery/pkg/runtime/schema"
	kubetesting "k8s.io/client-go/testing"
	"k8s.io/client-go/tools/cache"
	"k8s.io/client-go/tools/record"

	shipperv1 "github.com/bookingcom/shipper/pkg/apis/shipper/v1"
	shippertesting "github.com/bookingcom/shipper/pkg/testing"
)

// TestSuccessfulDeleteInstallationTarget exercises syncInstallationTarget(),
// which is triggered by deleting an installation target object from the
// management cluster.
func TestSuccessfulDeleteInstallationTarget(t *testing.T) {
	installationTarget := loadInstallationTarget()

	// Setup client without any objects since we'll enqueue a work item directly
	// later on.
	kubeFakeClientset, shipperFakeClientset, shipperInformerFactory, kubeInformerFactory :=
		setup(
			[]runtime.Object{},
			[]runtime.Object{},
		)

	// Setup cluster client store that'll be used by the controller to contact
	// application clusters to perform the anchor removal.
	fakeClusterClientStore := &FakeClusterClientStore{
		fakeClient:            kubeFakeClientset,
		sharedInformerFactory: kubeInformerFactory,
	}

	fakeRecorder := record.NewFakeRecorder(42)

	// Create the controller without waiting until the work queue is populated.
	// This is required since I couldn't find yet a way to trigger the Delete
	// handler from a test; that's the reason c.syncInstallationTarget() is
	// called directly later in this test.
	c := newController(
		false,
		kubeInformerFactory,
		shipperFakeClientset,
		shipperInformerFactory,
		fakeClusterClientStore,
		fakeRecorder)

	anchorName, err := CreateAnchorName(installationTarget)
	if err != nil {
		t.Fatal(err)
	}

	var key string
	if key, err = cache.MetaNamespaceKeyFunc(installationTarget); err != nil {
		t.Fatal(err)
	}

	item := &InstallationTargetWorkItem{
		AnchorName: anchorName,
		Clusters:   installationTarget.Spec.Clusters,
		Key:        key,
		Name:       installationTarget.Name,
		Namespace:  installationTarget.Namespace,
	}

	// Execute c.syncInstallationTarget() here since I couldn't find an API to
	// trigger the Delete event handler.
	if err := c.syncInstallationTarget(item); err != nil {
		t.Fatal(err)
	}

	expectedActions := []kubetesting.Action{
		kubetesting.NewDeleteAction(
			schema.GroupVersionResource{Resource: string(corev1.ResourceConfigMaps), Version: "v1"},
			item.Namespace,
			item.AnchorName,
		),
	}

	shippertesting.CheckActions(expectedActions, kubeFakeClientset.Actions(), t)
}

// TestDeleteConfigMapAnchorInstallationTargetMatch should not delete anything,
// since the installation target object's UID matches the anchor config map
// synced from an application cluster.
func TestDeleteConfigMapAnchorInstallationTargetMatch(t *testing.T) {
	cluster := loadCluster("minikube-a")
	installationTarget := loadInstallationTarget()

	// Create a ConfigMap based on the existing installation target object.
	configMap, err := CreateConfigMapAnchor(installationTarget)
	if err != nil {
		t.Fatal(err)
	}

	// Setup clients with only the existing installation target object, that
	// will be retrieved and compared by syncAnchor() later on.
	kubeFakeClientset, shipperFakeClientset, shipperInformerFactory, kubeInformerFactory :=
		setup(
			[]runtime.Object{installationTarget},
			[]runtime.Object{},
		)

	// Setup cluster client store that'll be used by the controller to contact
	// application clusters to perform the anchor removal.
	fakeClusterClientStore := &FakeClusterClientStore{
		fakeClient:            kubeFakeClientset,
		sharedInformerFactory: kubeInformerFactory,
	}

	fakeRecorder := record.NewFakeRecorder(42)

	// Create the controller without waiting until the work queue is populated.
	// This is required since I couldn't find yet a way to trigger the Update
	// handler from a test; that's the reason c.syncAnchor() is called directly
	// later in this test.
	c := newController(
		false,
		kubeInformerFactory,
		shipperFakeClientset,
		shipperInformerFactory,
		fakeClusterClientStore,
		fakeRecorder)

	var key string
	if key, err = cache.MetaNamespaceKeyFunc(configMap); err != nil {
		t.Fatal(err)
	}

	item := &AnchorWorkItem{
		ClusterName:           cluster.Name,
		InstallationTargetUID: configMap.Data[InstallationTargetUID],
		Key:         key,
		Name:        configMap.Name,
		Namespace:   configMap.GetNamespace(),
<<<<<<< HEAD
		ReleaseName: configMap.GetLabels()[shipperv1.ReleaseLabel],
=======
		ReleaseName: configMap.GetLabels()[shipperV1.ReleaseLabel],
>>>>>>> b91eab86
	}

	// Execute c.syncAnchor() here since I couldn't find an API to trigger the
	// Update event handler.
	if err := c.syncAnchor(item); err != nil {
		t.Fatal(err)
	}

	// Nothing should happen, ConfigMap's InstallationTargetUID key matches
	// existing installation target.
	expectedActions := []kubetesting.Action{}

	shippertesting.CheckActions(expectedActions, kubeFakeClientset.Actions(), t)
}

// TestDeleteConfigMapAnchorInstallationTargetUIDDoNotMatch exercises
// syncAnchor() for the case where an existing installation target object's
// UID differs from the installation target UID present in the anchor config
// map.
func TestDeleteConfigMapAnchorInstallationTargetUIDDoNotMatch(t *testing.T) {
	cluster := loadCluster("minikube-a")
	installationTarget := loadInstallationTarget()

	configMap, err := CreateConfigMapAnchor(installationTarget)
	if err != nil {
		t.Fatal(err)
	}

	// Change the installation target object's UID present in the config map.
	configMap.Data[InstallationTargetUID] = "some-other-installation-target-uid"

	// Setup only with the installation target object and the anchor config map.
	kubeFakeClientset, shipperFakeClientset, shipperInformerFactory, kubeInformerFactory :=
		setup(
			[]runtime.Object{installationTarget},
			[]runtime.Object{},
		)

	// Setup cluster client store that'll be used by the controller to contact
	// application clusters to perform the anchor removal.
	fakeClusterClientStore := &FakeClusterClientStore{
		fakeClient:            kubeFakeClientset,
		sharedInformerFactory: kubeInformerFactory,
	}

	fakeRecorder := record.NewFakeRecorder(42)

	// Create the controller without waiting until the work queue is populated.
	// This is required since I couldn't find a way to trigger the Update
	// handler from a test; that's the reason c.syncAnchor() is called directly
	// later on.
	c := newController(
		false,
		kubeInformerFactory,
		shipperFakeClientset,
		shipperInformerFactory,
		fakeClusterClientStore,
		fakeRecorder)

	var key string
	if key, err = cache.MetaNamespaceKeyFunc(configMap); err != nil {
		t.Fatal(err)
	}

	item := &AnchorWorkItem{
		ClusterName:           cluster.GetName(),
		InstallationTargetUID: configMap.Data[InstallationTargetUID],
		Key:         key,
		Name:        configMap.GetName(),
		Namespace:   configMap.GetNamespace(),
<<<<<<< HEAD
		ReleaseName: configMap.GetLabels()[shipperv1.ReleaseLabel],
=======
		ReleaseName: configMap.GetLabels()[shipperV1.ReleaseLabel],
>>>>>>> b91eab86
	}

	// Execute c.syncAnchor() here since I couldn't find an API to trigger the
	// Update event handler.
	if err := c.syncAnchor(item); err != nil {
		t.Fatal(err)
	}

	expectedActions := []kubetesting.Action{
		kubetesting.NewDeleteAction(
			schema.GroupVersionResource{Resource: string(corev1.ResourceConfigMaps), Version: "v1"},
			configMap.GetNamespace(),
			configMap.GetName(),
		),
	}

	shippertesting.CheckActions(expectedActions, kubeFakeClientset.Actions(), t)
}

// TestDeleteConfigMapAnchorInstallationTargetDoesNotExist exercises
// syncAnchor() for the case where the installation target present in the
// anchor config map doesn't exist anymore in the management cluster.
func TestDeleteConfigMapAnchorInstallationTargetDoesNotExist(t *testing.T) {
	cluster := loadCluster("minikube-a")
	installationTarget := loadInstallationTarget()

	configMap, err := CreateConfigMapAnchor(installationTarget)
	if err != nil {
		t.Fatal(err)
	}

	// Setup without any extra object in the cache.
	kubeFakeClientset, shipperFakeClientset, shipperInformerFactory, kubeInformerFactory :=
		setup(
			[]runtime.Object{},
			[]runtime.Object{},
		)

	// Setup cluster client store that'll be used by the controller to contact
	// application clusters to perform the anchor removal.
	fakeClusterClientStore := &FakeClusterClientStore{
		fakeClient:            kubeFakeClientset,
		sharedInformerFactory: kubeInformerFactory,
	}

	fakeRecorder := record.NewFakeRecorder(42)

	// Create the controller without waiting until the work queue is populated.
	// This is required since I couldn't find a way to trigger the Update
	// handler from a test; that's the reason c.syncAnchor() is called directly
	// later on.
	c := newController(
		false,
		kubeInformerFactory,
		shipperFakeClientset,
		shipperInformerFactory,
		fakeClusterClientStore,
		fakeRecorder)

	var key string
	if key, err = cache.MetaNamespaceKeyFunc(configMap); err != nil {
		t.Fatal(err)
	}

	item := &AnchorWorkItem{
		ClusterName:           cluster.GetName(),
		InstallationTargetUID: configMap.Data[InstallationTargetUID],
		Key:         key,
		Name:        configMap.Name,
		Namespace:   configMap.GetNamespace(),
<<<<<<< HEAD
		ReleaseName: configMap.GetLabels()[shipperv1.ReleaseLabel],
=======
		ReleaseName: configMap.GetLabels()[shipperV1.ReleaseLabel],
>>>>>>> b91eab86
	}

	// Execute c.syncAnchor() here since I couldn't find an API to trigger the
	// Update event handler.
	if err := c.syncAnchor(item); err != nil {
		t.Fatal(err)
	}

	expectedActions := []kubetesting.Action{
		kubetesting.NewDeleteAction(
			schema.GroupVersionResource{Resource: string(corev1.ResourceConfigMaps), Version: "v1"},
			configMap.GetNamespace(),
			configMap.GetName(),
		),
	}
	shippertesting.CheckActions(expectedActions, kubeFakeClientset.Actions(), t)
}<|MERGE_RESOLUTION|>--- conflicted
+++ resolved
@@ -137,11 +137,7 @@
 		Key:         key,
 		Name:        configMap.Name,
 		Namespace:   configMap.GetNamespace(),
-<<<<<<< HEAD
 		ReleaseName: configMap.GetLabels()[shipperv1.ReleaseLabel],
-=======
-		ReleaseName: configMap.GetLabels()[shipperV1.ReleaseLabel],
->>>>>>> b91eab86
 	}
 
 	// Execute c.syncAnchor() here since I couldn't find an API to trigger the
@@ -212,11 +208,7 @@
 		Key:         key,
 		Name:        configMap.GetName(),
 		Namespace:   configMap.GetNamespace(),
-<<<<<<< HEAD
 		ReleaseName: configMap.GetLabels()[shipperv1.ReleaseLabel],
-=======
-		ReleaseName: configMap.GetLabels()[shipperV1.ReleaseLabel],
->>>>>>> b91eab86
 	}
 
 	// Execute c.syncAnchor() here since I couldn't find an API to trigger the
@@ -287,11 +279,7 @@
 		Key:         key,
 		Name:        configMap.Name,
 		Namespace:   configMap.GetNamespace(),
-<<<<<<< HEAD
 		ReleaseName: configMap.GetLabels()[shipperv1.ReleaseLabel],
-=======
-		ReleaseName: configMap.GetLabels()[shipperV1.ReleaseLabel],
->>>>>>> b91eab86
 	}
 
 	// Execute c.syncAnchor() here since I couldn't find an API to trigger the
